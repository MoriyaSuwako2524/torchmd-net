--- conflicted
+++ resolved
@@ -38,17 +38,10 @@
 def load_model(filepath, hparams=None, device='cpu'):
     if hparams is None:
         # use hparams from the checkpoint
-<<<<<<< HEAD
-        return torchmdnet.LNNP.load_from_checkpoint(filepath, map_location=device).model
-    else:
-        # create model with new hparams and only load model state_dict
-        model = create_model(hparams)
-=======
         return torchmdnet.LNNP.load_from_checkpoint(filepath, map_location=device).model.to(device)
     else:
         # create model with new hparams and only load model state_dict
         model = create_model(hparams).to(device)
->>>>>>> 7d0b207d
         state_dict = torchmdnet.LNNP.load_from_checkpoint(filepath, map_location=device).model.state_dict()
         model.load_state_dict(state_dict)
         return model